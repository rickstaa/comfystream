--- conflicted
+++ resolved
@@ -130,13 +130,7 @@
 ```
 
 ### Starting ComfyStream
-
-<<<<<<< HEAD
-Start another terminal and use:
-=======
 Start ComfyStream:
-
->>>>>>> c71cb272
 ```sh
 cd /workspace
 conda activate comfystream
